--- conflicted
+++ resolved
@@ -9,7 +9,6 @@
     "lint": "eslint"
   },
   "dependencies": {
-<<<<<<< HEAD
     "@radix-ui/react-dialog": "^1.1.15",
     "@radix-ui/react-slot": "^1.2.3",
     "@radix-ui/react-tabs": "^1.1.13",
@@ -21,20 +20,15 @@
     "next": "15.5.2",
     "react": "19.1.0",
     "react-dom": "19.1.0",
-    "tailwind-merge": "^3.3.1",
-    "unicornstudio-react": "^1.4.29-1"
-=======
-    "@ai-sdk/openai": "^2.0.23",
-    "ai": "^5.0.28",
-    "next": "15.5.2",
-    "react": "19.1.0",
-    "react-dom": "19.1.0",
     "valyu-js": "^2.1.0",
     "weaviate-client": "^3.8.1",
     "zod": "^4.1.5"
->>>>>>> 24d534f2
+    "tailwind-merge": "^3.3.1",
+    "unicornstudio-react": "^1.4.29-1"
   },
   "devDependencies": {
+    "@eslint/eslintrc": "^3",
+    "@tailwindcss/postcss": "^4",
     "@eslint/eslintrc": "^3",
     "@tailwindcss/postcss": "^4",
     "@types/node": "^20",
@@ -43,10 +37,7 @@
     "eslint": "^9",
     "eslint-config-next": "15.5.2",
     "tailwindcss": "^4",
-<<<<<<< HEAD
     "tw-animate-css": "^1.3.7",
-=======
->>>>>>> 24d534f2
     "typescript": "^5"
   }
 }