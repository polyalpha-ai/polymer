"use client";

import { useState, useEffect, useCallback, Suspense } from "react";
import { motion, AnimatePresence } from "framer-motion";
import { useSearchParams, useRouter } from "next/navigation";
import { Card, CardContent, CardHeader, CardTitle } from "@/components/ui/card";
import { Button } from "@/components/ui/button";
import { Badge } from "@/components/ui/badge";
import { ChevronDown, ChevronRight, ExternalLink, CheckCircle, Clock, AlertCircle } from "lucide-react";
import Image from "next/image";
import { ForecastCard } from "@/lib/forecasting/types";
<<<<<<< HEAD
import { useAuthStore } from "@/lib/stores/use-auth-store";
=======
import ReactMarkdown from 'react-markdown';
import type { Components } from 'react-markdown';
>>>>>>> 1cef8048

interface ProgressEvent {
  type: 'connected' | 'progress' | 'complete' | 'error';
  step?: string;
  message?: string;
  details?: any;
  forecast?: ForecastCard;
  error?: string;
  timestamp?: string;
}

interface AnalysisStep {
  id: string;
  name: string;
  message: string;
  status: 'pending' | 'running' | 'complete' | 'error';
  details?: any;
  timestamp?: string;
  expanded?: boolean;
}

const STEP_CONFIG: Record<string, { name: string; description: string }> = {
  fetch_initial: { name: 'Data Collection', description: 'Fetching market data from Polymarket' },
  initial_data: { name: 'Market Analysis', description: 'Analyzing market fundamentals' },
  optimize_parameters: { name: 'Parameter Optimization', description: 'Optimizing analysis parameters' },
  parameters_optimized: { name: 'Configuration Complete', description: 'Analysis configuration optimized' },
  fetch_complete_data: { name: 'Enhanced Data Fetch', description: 'Retrieving complete dataset' },
  complete_data_ready: { name: 'Data Processing', description: 'Processing complete market dataset' },
  planning: { name: 'Research Planning', description: 'Planning research strategy' },
  plan_complete: { name: 'Strategy Complete', description: 'Research strategy finalized' },
  researching: { name: 'Initial Research', description: 'Starting initial evidence research' },
  initial_research_complete: { name: 'Research Cycle 1', description: 'Initial evidence collection finished' },
  criticism: { name: 'Critical Analysis', description: 'Running critical analysis to identify gaps' },
  criticism_complete: { name: 'Gap Analysis', description: 'Critical analysis and gap identification complete' },
  followup_research: { name: 'Follow-up Research', description: 'Conducting targeted follow-up research' },
  followup_research_complete: { name: 'Research Cycle 2', description: 'Follow-up research completed' },
  followup_research_skipped: { name: 'Follow-up Skipped', description: 'Follow-up research skipped - no gaps identified' },
  aggregating: { name: 'Enhanced Analysis', description: 'Aggregating evidence with critic feedback' },
  aggregation_complete: { name: 'Probability Complete', description: 'Enhanced probability aggregation finished' },
  reporting: { name: 'Report Generation', description: 'Generating final report' },
  report_complete: { name: 'Analysis Finished', description: 'Final report generated' }
};

function AnalysisContent() {
  const searchParams = useSearchParams();
  const router = useRouter();
  const { user } = useAuthStore();
  const url = searchParams.get("url");
  const [mounted, setMounted] = useState(false);
  const [steps, setSteps] = useState<AnalysisStep[]>([]);
  const [forecast, setForecast] = useState<ForecastCard | null>(null);
  const [isComplete, setIsComplete] = useState(false);
  const [error, setError] = useState<string | null>(null);

  const extractPolymarketSlug = useCallback((url: string) => {
    const match = url.match(/polymarket\.com\/event\/([^/?]+)/);
    return match ? match[1] : null;
  }, []);

  const toggleStepExpanded = useCallback((stepId: string) => {
    setSteps(prev => prev.map(step => 
      step.id === stepId ? { ...step, expanded: !step.expanded } : step
    ));
  }, []);

  const startAnalysis = useCallback(() => {
    if (!url) return;

    const slug = extractPolymarketSlug(url);
    if (!slug) {
      setError('Invalid Polymarket URL');
      return;
    }

    fetch('/api/forecast', {
      method: 'POST',
      headers: {
        'Content-Type': 'application/json',
      },
      body: JSON.stringify({
        polymarketSlug: slug,
      }),
    })
    .then(async response => {
      if (!response.ok) {
        throw new Error(`HTTP error! status: ${response.status}`);
      }
      
      const reader = response.body?.getReader();
      if (!reader) {
        throw new Error('No response body');
      }

      const decoder = new TextDecoder();
      let buffer = '';

      try {
        while (true) {
          const { done, value } = await reader.read();
          if (done) break;

          buffer += decoder.decode(value, { stream: true });
          const lines = buffer.split('\n');
          buffer = lines.pop() || '';

          for (const line of lines) {
            if (line.trim() === '') continue;
            if (line.startsWith('data: ')) {
              try {
                const data: ProgressEvent = JSON.parse(line.slice(6));
                handleProgressEvent(data);
              } catch (e) {
                console.error('Error parsing SSE data:', e, line);
              }
            }
          }
        }
      } finally {
        reader.releaseLock();
      }
    })
    .catch(err => {
      console.error('Analysis failed:', err);
      setError(err.message || 'Analysis failed');
    });
  }, [url, extractPolymarketSlug]);

  const handleProgressEvent = useCallback((event: ProgressEvent) => {
    console.log('Progress event:', event);

    if (event.type === 'error') {
      setError(event.error || 'Unknown error occurred');
      return;
    }

    if (event.type === 'complete' && event.forecast) {
      setForecast(event.forecast);
      setIsComplete(true);
      // Mark all steps as complete
      setSteps(prev => prev.map(step => ({ ...step, status: 'complete' as const })));
      return;
    }

    if (event.type === 'progress' && event.step) {
      const stepConfig = STEP_CONFIG[event.step];
      if (!stepConfig) return;

      setSteps(prev => {
        const existingIndex = prev.findIndex(s => s.id === event.step);
        
        if (existingIndex >= 0) {
          // Update existing step - if it has response data, mark as complete
          const updated = [...prev];
          const hasResponseData = event.details?.response || event.details?.urls || event.details?.plan;
          updated[existingIndex] = {
            ...updated[existingIndex],
            message: event.details?.message || event.message || stepConfig.description,
            details: event.details,
            timestamp: event.timestamp,
            status: hasResponseData ? 'complete' : 'running'
          };
          return updated;
        } else {
          // Mark previous step as complete when starting a new one
          const updated = prev.map((step, index) => 
            index === prev.length - 1 && step.status === 'running' 
              ? { ...step, status: 'complete' as const }
              : step
          );
          
          // Add new step
          const newStep: AnalysisStep = {
            id: event.step!,
            name: stepConfig.name,
            message: event.details?.message || event.message || stepConfig.description,
            status: 'running',
            details: event.details,
            timestamp: event.timestamp,
            expanded: false
          };
          
          return [...updated, newStep];
        }
      });
    }
  }, []);

  const openPolymarketBet = useCallback(() => {
    if (url) {
      window.open(url, '_blank');
    }
  }, [url]);

  useEffect(() => {
    setMounted(true);
    // Check if user is authenticated
    if (!user) {
      router.push('/');
    }
  }, [user, router]);

  useEffect(() => {
    if (mounted && user && url && !isComplete && steps.length === 0) {
      startAnalysis();
    }
  }, [mounted, user, url, isComplete, steps.length, startAnalysis]);

  if (!mounted) return null;

  if (error) {
    return (
      <div className="min-h-screen bg-black flex items-center justify-center p-4">
        <motion.div
          initial={{ opacity: 0, scale: 0.8 }}
          animate={{ opacity: 1, scale: 1 }}
          transition={{ duration: 0.5 }}
          className="text-center max-w-md"
        >
          <AlertCircle className="w-16 h-16 text-red-500 mx-auto mb-4" />
          <h1 className="text-2xl font-bold text-white mb-2">Analysis Failed</h1>
          <p className="text-red-400 mb-4">{error}</p>
          <Button onClick={() => window.location.reload()} variant="outline">
            Try Again
          </Button>
        </motion.div>
      </div>
    );
  }

  return (
    <div className="min-h-screen bg-black text-white p-4 relative overflow-hidden">
      {/* Video Background */}
      <div className="fixed inset-0 w-full h-full z-0">
        <video
          autoPlay
          loop
          muted
          playsInline
          className="absolute inset-0 w-full h-full object-cover"
        >
          <source src="/analysis.webm" type="video/webm" />
        </video>
        {/* Dark overlay for better text readability */}
        <div className="absolute inset-0 bg-black/40"></div>
      </div>
      
      {/* Content overlay */}
      <div className="relative z-50 max-w-4xl mx-auto pt-24">
        <motion.div
          initial={{ opacity: 0, y: 20 }}
          animate={{ opacity: 1, y: 0 }}
          transition={{ duration: 0.5 }}
          className="mb-12 text-center"
        >
          <div className="bg-black/40 backdrop-blur-sm rounded-lg p-4 max-w-4xl mx-auto">
            <a
              href={url || '#'}
              target="_blank"
              rel="noopener noreferrer"
              className="text-white/90 hover:text-white text-sm break-all leading-relaxed hover:underline decoration-white/50 transition-colors"
            >
              {url}
            </a>
          </div>
        </motion.div>

        {/* Analysis Trail */}
        <div className="relative mb-12">
          {/* Timeline Line */}
          <div className="absolute left-8 top-0 bottom-0 w-px bg-gradient-to-b from-blue-500/40 via-purple-500/40 to-green-500/40"></div>
          
          <div className="space-y-8">
            <AnimatePresence>
              {steps.map((step, index) => (
                <motion.div
                  key={step.id}
                  initial={{ opacity: 0, x: -20, scale: 0.9 }}
                  animate={{ opacity: 1, x: 0, scale: 1 }}
                  exit={{ opacity: 0, x: 20, scale: 0.9 }}
                  transition={{ 
                    duration: 0.4, 
                    delay: index * 0.08,
                    ease: "easeOut"
                  }}
                  className="relative"
                >
                  {/* Timeline Dot */}
                  <div className="absolute left-6 top-6 z-10">
                    <div className={`
                      w-4 h-4 rounded-full border-2 transition-all duration-300
                      ${step.status === 'complete' 
                        ? 'bg-green-400 border-green-400 shadow-lg shadow-green-400/30' 
                        : step.status === 'running' 
                        ? 'bg-blue-400 border-blue-400 shadow-lg shadow-blue-400/30 animate-pulse' 
                        : step.status === 'error'
                        ? 'bg-red-400 border-red-400 shadow-lg shadow-red-400/30'
                        : 'bg-white/10 border-white/20'
                      }
                    `}></div>
                  </div>
                  
                  {/* Step Card */}
                  <div className="ml-16">
                    <Card className={`
                      relative z-10 backdrop-blur-sm transition-all duration-300 cursor-pointer hover:scale-[1.02] 
                      ${step.status === 'complete' 
                        ? 'bg-green-400/10 border-green-400/30 shadow-lg shadow-green-400/20' 
                        : step.status === 'running' 
                        ? 'bg-blue-400/10 border-blue-400/30 shadow-lg shadow-blue-400/20' 
                        : step.status === 'error'
                        ? 'bg-red-400/10 border-red-400/30 shadow-lg shadow-red-400/20'
                        : 'bg-white/10 border-white/20'
                      }
                    `}>
                      <CardHeader 
                        className="pb-3" 
                        onClick={() => toggleStepExpanded(step.id)}
                      >
                        <div className="flex items-center justify-between">
                          <div className="flex items-center gap-3">
                            {step.status === 'complete' && (
                              <motion.div
                                initial={{ scale: 0 }}
                                animate={{ scale: 1 }}
                                transition={{ duration: 0.2, delay: 0.1 }}
                              >
                                <CheckCircle className="w-5 h-5 text-green-400" />
                              </motion.div>
                            )}
                            {step.status === 'running' && (
                              <motion.div
                                animate={{ rotate: 360 }}
                                transition={{ duration: 2, repeat: Infinity, ease: "linear" }}
                              >
                                <Clock className="w-5 h-5 text-blue-400" />
                              </motion.div>
                            )}
                            {step.status === 'error' && <AlertCircle className="w-5 h-5 text-red-400" />}
                            {step.status === 'pending' && (
                              <div className="w-5 h-5 border-2 border-white/20 rounded-full animate-pulse"></div>
                            )}
                            
                            <div>
                              <CardTitle className="text-white text-lg font-semibold">
                                {step.name}
                              </CardTitle>
                              <p className="text-white/70 text-sm mt-1 leading-relaxed">
                                {step.message}
                              </p>
                              {step.timestamp && (
                                <p className="text-white/40 text-xs mt-1">
                                  {new Date(step.timestamp).toLocaleTimeString()}
                                </p>
                              )}
                            </div>
                          </div>
                          
                          <div className="flex items-center gap-3">
                            <motion.div
                              initial={{ scale: 0 }}
                              animate={{ scale: 1 }}
                              transition={{ duration: 0.2, delay: 0.2 }}
                            >
                              <Badge 
                                variant="outline"
                                className={`
                                  px-3 py-1 text-xs font-medium border transition-all duration-200
                                  ${step.status === 'complete' 
                                    ? 'bg-green-400/10 text-green-400 border-green-400/30' 
                                    : step.status === 'running'
                                    ? 'bg-blue-400/10 text-blue-400 border-blue-400/30'
                                    : step.status === 'error'
                                    ? 'bg-red-400/10 text-red-400 border-red-400/30'
                                    : 'bg-white/5 text-white/60 border-white/20'
                                  }
                                `}
                              >
                                {step.status === 'running' && '●'} {step.status}
                              </Badge>
                            </motion.div>
                            
                            {step.details && Object.keys(step.details).length > 0 && (
                              <motion.div
                                whileHover={{ scale: 1.1 }}
                                whileTap={{ scale: 0.9 }}
                              >
                                {step.expanded ? 
                                  <ChevronDown className="w-4 h-4 text-white/40" /> : 
                                  <ChevronRight className="w-4 h-4 text-white/40" />
                                }
                              </motion.div>
                            )}
                          </div>
                        </div>
                      </CardHeader>
                      
                      <AnimatePresence>
                        {step.expanded && step.details && Object.keys(step.details).length > 0 && (
                          <motion.div
                            initial={{ height: 0, opacity: 0 }}
                            animate={{ height: 'auto', opacity: 1 }}
                            exit={{ height: 0, opacity: 0 }}
                            transition={{ duration: 0.3, ease: "easeInOut" }}
                          >
                            <CardContent className="pt-0 pb-6">
                              <div className="bg-black/50 rounded-lg p-6 border border-white/10">
                                <pre className="whitespace-pre-wrap text-white/80 text-xs leading-relaxed font-mono overflow-x-auto max-h-96 overflow-y-auto">
                                  {JSON.stringify(step.details, null, 2)}
                                </pre>
                              </div>
                            </CardContent>
                          </motion.div>
                        )}
                      </AnimatePresence>
                    </Card>
                  </div>
                </motion.div>
              ))}
            </AnimatePresence>
          </div>
        </div>

        {/* Final Results */}
        <AnimatePresence>
          {isComplete && forecast && (
            <motion.div
              initial={{ opacity: 0, y: 20 }}
              animate={{ opacity: 1, y: 0 }}
              transition={{ duration: 0.5 }}
            >
              <Card className="relative z-10 backdrop-blur-md bg-black/70 border-white/30 shadow-2xl overflow-hidden">
                <CardHeader>
                  <CardTitle className="text-2xl text-white mb-2">Analysis Complete</CardTitle>
                  <p className="text-white/80">{forecast.question}</p>
                </CardHeader>
                
                <CardContent>
                  <div className="grid md:grid-cols-2 gap-6 min-w-0">
                    <div>
                      <h3 className="text-lg font-semibold text-white mb-4">Probability Estimates</h3>
                      <div className="space-y-3">
                        <div className="flex justify-between items-center">
                          <span className="text-white/70">Neutral Analysis:</span>
                          <Badge className="bg-blue-400/20 text-blue-400">
                            {(forecast.pNeutral * 100).toFixed(1)}%
                          </Badge>
                        </div>
                        {forecast.pAware && (
                          <div className="flex justify-between items-center">
                            <span className="text-white/70">Market-Aware:</span>
                            <Badge className="bg-purple-400/20 text-purple-400">
                              {(forecast.pAware * 100).toFixed(1)}%
                            </Badge>
                          </div>
                        )}
                        <div className="flex justify-between items-center">
                          <span className="text-white/70">Market Prior:</span>
                          <Badge className="bg-gray-400/20 text-gray-400">
                            {(forecast.p0 * 100).toFixed(1)}%
                          </Badge>
                        </div>
                      </div>
                    </div>
                    
                    <div className="min-w-0">
                      <h3 className="text-lg font-semibold text-white mb-4">Analysis Drivers</h3>
                      <div className="flex flex-wrap gap-2">
                        {forecast.drivers.map((driver, i) => (
                          <Badge 
                            key={i} 
                            variant="outline" 
                            className="border-white/20 text-white/80 text-xs leading-tight whitespace-normal break-words max-w-full"
                            title={driver}
                          >
                            {driver.length > 80 ? `${driver.substring(0, 80)}...` : driver}
                          </Badge>
                        ))}
                      </div>
                    </div>
                  </div>
                  
                  <div className="mt-6 pt-6 border-t border-white/10">
                    <div className="flex flex-col sm:flex-row gap-4 justify-between items-start sm:items-center">
                      <div className="text-center sm:text-left">
                        <p className="text-lg font-semibold text-white mb-1">
                          Recommendation: {forecast.pNeutral > 0.5 ? 'YES' : 'NO'}
                        </p>
                        <p className="text-white/60 text-sm">
                          Confidence: {(Math.abs(forecast.pNeutral - 0.5) * 200).toFixed(0)}%
                        </p>
                      </div>
                      
                      <Button 
                        onClick={openPolymarketBet}
                        className="bg-purple-600 hover:bg-purple-700 text-white flex items-center gap-2"
                        size="lg"
                      >
                        <Image
                          src="/polymarket.png"
                          alt="Polymarket"
                          width={20}
                          height={20}
                          className="rounded"
                        />
                        Place Bet
                        <ExternalLink className="w-4 h-4" />
                      </Button>
                    </div>
                  </div>
                </CardContent>
              </Card>
              
              {forecast.markdownReport && (
                <Card className="relative z-10 backdrop-blur-md mt-6 bg-black/70 border-white/30">
                  <CardHeader>
                    <CardTitle className="text-white">Detailed Report</CardTitle>
                  </CardHeader>
                  <CardContent>
                    <div className="prose prose-invert prose-sm max-w-none bg-black/30 rounded-lg p-4">
                      <ReactMarkdown
                        components={{
                          h1: ({children}: {children: React.ReactNode}) => <h1 className="text-xl font-bold text-white mb-4">{children}</h1>,
                          h2: ({children}: {children: React.ReactNode}) => <h2 className="text-lg font-semibold text-white mb-3 mt-6">{children}</h2>,
                          h3: ({children}: {children: React.ReactNode}) => <h3 className="text-base font-medium text-white mb-2 mt-4">{children}</h3>,
                          p: ({children}: {children: React.ReactNode}) => <p className="text-white/90 mb-3 leading-relaxed">{children}</p>,
                          ul: ({children}: {children: React.ReactNode}) => <ul className="list-disc list-inside mb-3 space-y-1">{children}</ul>,
                          li: ({children}: {children: React.ReactNode}) => <li className="text-white/90">{children}</li>,
                          strong: ({children}: {children: React.ReactNode}) => <strong className="text-white font-semibold">{children}</strong>,
                          em: ({children}: {children: React.ReactNode}) => <em className="text-white/80 italic">{children}</em>,
                          code: ({children}: {children: React.ReactNode}) => <code className="bg-white/10 text-purple-300 px-1 py-0.5 rounded text-xs">{children}</code>,
                        } as Components}
                      >
                        {forecast.markdownReport}
                      </ReactMarkdown>
                    </div>
                  </CardContent>
                </Card>
              )}
            </motion.div>
          )}
        </AnimatePresence>
        
        {!isComplete && steps.length === 0 && (
          <div className="text-center">
            <motion.div
              animate={{ rotate: 360 }}
              transition={{ duration: 2, repeat: Infinity, ease: "linear" }}
              className="w-8 h-8 border-2 border-white/20 border-t-white rounded-full mx-auto mb-4"
            />
            <p className="text-white/60">Starting analysis...</p>
          </div>
        )}
      </div>
      
      {/* Bottom fade overlay */}
      <div className="fixed bottom-0 left-0 right-0 h-32 bg-gradient-to-t from-black via-black/50 to-transparent pointer-events-none z-40"></div>
    </div>
  );
}

export default function AnalysisPage() {
  return (
    <Suspense 
      fallback={
        <div className="min-h-screen bg-black flex items-center justify-center">
          <motion.div
            animate={{ rotate: 360 }}
            transition={{ duration: 2, repeat: Infinity, ease: "linear" }}
            className="w-8 h-8 border-2 border-white/20 border-t-white rounded-full"
          />
        </div>
      }
    >
      <AnalysisContent />
    </Suspense>
  );
}<|MERGE_RESOLUTION|>--- conflicted
+++ resolved
@@ -9,12 +9,9 @@
 import { ChevronDown, ChevronRight, ExternalLink, CheckCircle, Clock, AlertCircle } from "lucide-react";
 import Image from "next/image";
 import { ForecastCard } from "@/lib/forecasting/types";
-<<<<<<< HEAD
 import { useAuthStore } from "@/lib/stores/use-auth-store";
-=======
 import ReactMarkdown from 'react-markdown';
 import type { Components } from 'react-markdown';
->>>>>>> 1cef8048
 
 interface ProgressEvent {
   type: 'connected' | 'progress' | 'complete' | 'error';
